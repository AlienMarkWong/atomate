"""
Defines standardized Fireworks that can be chained easily to perform
various sequences of VASP calculations.
"""

from fireworks import Firework
from pymatgen.io.vasp.sets import MPRelaxSet, MITMDSet

from matmethods.vasp.firetasks.glue_tasks import CopyVaspOutputs
from matmethods.common.firetasks.glue_tasks import PassCalcLocs
from matmethods.vasp.firetasks.parse_outputs import VaspToDbTask
from matmethods.vasp.firetasks.run_calc import RunVaspCustodian
from matmethods.vasp.firetasks.write_inputs import *


class OptimizeFW(Firework):
    def __init__(self, structure, name="structure optimization",
                 vasp_input_set=None, vasp_cmd="vasp",
                 override_default_vasp_params=None, ediffg=None,
                 db_file=None, parents=None, **kwargs):
        """
        Standard structure optimization Firework.

        Args:
            structure (Structure): Input structure.
            name (str): Name for the Firework.
            vasp_input_set (VaspInputSet): input set to use.
                Defaults to MPRelaxSet() if None.
            override_default_vasp_params (dict): If this is not None,
                these params are passed to the default vasp_input_set, i.e.,
                MPRelaxSet. This allows one to easily override some
                settings, e.g., user_incar_settings, etc.
            vasp_cmd (str): Command to run vasp.
            ediffg (float): Shortcut to set ediffg in certain jobs
            db_file (str): Path to file specifying db credentials.
            parents (Firework): Parents of this particular Firework.
                FW or list of FWS.
            \*\*kwargs: Other kwargs that are passed to Firework.__init__.
        """
        override_default_vasp_params = override_default_vasp_params or {}
        vasp_input_set = vasp_input_set or \
                         MPRelaxSet(structure, force_gamma=True,
                                    **override_default_vasp_params)

        t = []
        t.append(WriteVaspFromIOSet(structure=structure,
                                    vasp_input_set=vasp_input_set))
        t.append(RunVaspCustodian(vasp_cmd=vasp_cmd,
                                  job_type="double_relaxation_run",
                                  max_force_threshold=0.25,
                                  ediffg=ediffg,
                                  auto_npar=">>auto_npar<<"))
        t.append(PassCalcLocs(name=name))
        t.append(VaspToDbTask(db_file=db_file,
                              additional_fields={"task_label": name}))
        super(OptimizeFW, self).__init__(
                t, parents=parents, name="{}-{}".
                format(structure.composition.reduced_formula, name), **kwargs)


class StaticFW(Firework):
    def __init__(self, structure, name="static", vasp_input_set=None,
                 vasp_cmd="vasp", copy_vasp_outputs=True, db_file=None,
                 parents=None, **kwargs):
        """
        Standard static calculation Firework.

        Args:
            structure (Structure): Input structure.
            name (str): Name for the Firework.
            vasp_input_set (VaspInputSet): input set to use (for jobs w/no parents)
                Defaults to MPStaticSet() if None.
            vasp_cmd (str): Command to run vasp.
            copy_vasp_outputs (bool): Whether to copy outputs from previous run. Defaults to True.
            db_file (str): Path to file specifying db credentials.
            parents (Firework): Parents of this particular Firework. FW or list of FWS.
            \*\*kwargs: Other kwargs that are passed to Firework.__init__.
        """
        t = []

        if parents:
            if copy_vasp_outputs:
                t.append(
                    CopyVaspOutputs(calc_loc=True, contcar_to_poscar=True))
            t.append(WriteVaspStaticFromPrev(prev_calc_dir='.'))
        else:
            vasp_input_set = MPStaticSet(structure) or vasp_input_set
            t.append(WriteVaspFromIOSet(structure=structure,
                                        vasp_input_set=vasp_input_set))

        t.append(RunVaspCustodian(vasp_cmd=vasp_cmd,
                                  auto_npar=">>auto_npar<<"))
        t.append(PassCalcLocs(name=name))
        t.append(VaspToDbTask(db_file=db_file,
                              additional_fields={"task_label": name}))
        super(StaticFW, self).__init__(t, parents=parents, name="{}-{}".format(
            structure.composition.reduced_formula,
            name), **kwargs)


class HSEBSFW(Firework):
    def __init__(self, structure, parents, name="hse gap", vasp_cmd="vasp",
                 db_file=None, **kwargs):
        """
        For getting a more accurate band gap with HSE - requires previous
        calculation that gives VBM/CBM info. Note that this method is not
        intended for energies, etc. due to sparse k-mesh.

        Args:
            structure (Structure): Input structure.
            parents (Firework): Parents of this particular Firework. FW or list of FWS.
            name (str): Name for the Firework.
            vasp_cmd (str): Command to run vasp.
            db_file (str): Path to file specifying db credentials.
            \*\*kwargs: Other kwargs that are passed to Firework.__init__.
        """
        t = []
        t.append(CopyVaspOutputs(calc_loc=True, additional_files=["CHGCAR"]))
        t.append(WriteVaspHSEBSFromPrev(prev_calc_dir='.'))
        t.append(RunVaspCustodian(vasp_cmd=vasp_cmd))
        t.append(PassCalcLocs(name=name))
        t.append(VaspToDbTask(db_file=db_file,
                              additional_fields={"task_label": name}))
        super(HSEBSFW, self).__init__(t, parents=parents, name="{}-{}".format(
            structure.composition.reduced_formula,
            name), **kwargs)


class NonSCFFW(Firework):
    def __init__(self, structure, name="nscf", mode="uniform", vasp_cmd="vasp",
                 copy_vasp_outputs=True, db_file=None, parents=None, **kwargs):
        """
        Standard NonSCF Calculation Firework supporting both
        uniform and line modes.

        Args:
            structure (Structure): Input structure.
            name (str): Name for the Firework.
            mode (str): uniform or line mode.
            vasp_cmd (str): Command to run vasp.
            copy_vasp_outputs (bool): Whether to copy outputs from previous
                run. Defaults to True.
            db_file (str): Path to file specifying db credentials.
            parents (Firework): Parents of this particular Firework.
                FW or list of FWS.
            \*\*kwargs: Other kwargs that are passed to Firework.__init__.
        """
        t = []
        if copy_vasp_outputs:
            t.append(
                CopyVaspOutputs(calc_loc=True, additional_files=["CHGCAR"]))
        mode = mode.lower()
        if mode == "uniform":
            t.append(WriteVaspNSCFFromPrev(prev_calc_dir=".", mode="uniform",
                                           reciprocal_density=1000))
        else:
            t.append(WriteVaspNSCFFromPrev(prev_calc_dir=".", mode="line",
                                           reciprocal_density=20))
        t.append(RunVaspCustodian(vasp_cmd=vasp_cmd,
                                  auto_npar=">>auto_npar<<"))
        t.append(PassCalcLocs(name=name))
        t.append(VaspToDbTask(db_file=db_file, additional_fields={
            "task_label": name + " " + mode},
                              parse_dos=(mode == "uniform"),
                              bandstructure_mode=mode))
        super(NonSCFFW, self).__init__(t, parents=parents, name="%s-%s %s" % (
            structure.composition.reduced_formula,
            name, mode), **kwargs)


class LepsFW(Firework):
    def __init__(self, structure, name="static dielectric", vasp_cmd="vasp",
                 copy_vasp_outputs=True, db_file=None, parents=None, **kwargs):
        """
        Standard static calculation Firework for dielectric constants
        using DFPT.

        Args:
            structure (Structure): Input structure.
            name (str): Name for the Firework.
            vasp_cmd (str): Command to run vasp.
            copy_vasp_outputs (bool): Whether to copy outputs from previous
                run. Defaults to True.
            db_file (str): Path to file specifying db credentials.
            parents (Firework): Parents of this particular Firework.
                FW or list of FWS.
            \*\*kwargs: Other kwargs that are passed to Firework.__init__.
        """
        t = []
        if parents:
            if copy_vasp_outputs:
                t.append(
                    CopyVaspOutputs(calc_loc=True, additional_files=["CHGCAR"],
                                    contcar_to_poscar=True))
                t.append(WriteVaspStaticFromPrev(prev_calc_dir=".",
                                                 lepsilon=True))
        else:
            vasp_input_set = MPStaticSet(structure, lepsilon=True)
            t.append(WriteVaspFromIOSet(structure=structure,
                                        vasp_input_set=vasp_input_set))

        t.extend([
            RunVaspCustodian(vasp_cmd=vasp_cmd),
            PassCalcLocs(name=name),
            VaspToDbTask(db_file=db_file,
                         additional_fields={"task_label": name})])

        super(LepsFW, self).__init__(t, parents=parents, name="{}-{}".format(
            structure.composition.reduced_formula, name), **kwargs)


class SOCFW(Firework):
    def __init__(self, structure, magmom, name="spinorbit coupling",
                 saxis=(0, 0, 1), vasp_cmd="vasp_ncl",
                 copy_vasp_outputs=True, db_file=None, parents=None, **kwargs):
        """
        Firework for spin orbit coupling calculation.

        Args:
            structure (Structure): Input structure.
            name (str): Name for the Firework.
            vasp_cmd (str): Command to run vasp.
            copy_vasp_outputs (bool): Whether to copy outputs from previous
                run. Defaults to True.
            db_file (str): Path to file specifying db credentials.
            parents (Firework): Parents of this particular Firework.
                FW or list of FWS.
            \*\*kwargs: Other kwargs that are passed to Firework.__init__.
        """
        t = []

        if parents:
            if copy_vasp_outputs:
                t.append(
                    CopyVaspOutputs(calc_loc=True, additional_files=["CHGCAR"],
                                    contcar_to_poscar=True))
            t.append(WriteVaspSOCFromPrev(prev_calc_dir=".", magmom=magmom,
                                          saxis=saxis))
        else:
            vasp_input_set = MPSOCSet(structure)
            t.append(WriteVaspFromIOSet(structure=structure,
                                        vasp_input_set=vasp_input_set))
        t.extend([
            RunVaspCustodian(vasp_cmd=vasp_cmd, auto_npar=">>auto_npar<<"),
            PassCalcLocs(name=name),
            VaspToDbTask(db_file=db_file,
                         additional_fields={"task_label": name})])
        super(SOCFW, self).__init__(t, parents=parents, name="{}-{}".format(
            structure.composition.reduced_formula,
            name), **kwargs)


class TransmuterFW(Firework):
    def __init__(self, structure, transformations, transformation_params=None,
                 vasp_input_set="MPStaticSet", name="structure transmuter", vasp_cmd="vasp",
                 copy_vasp_outputs=True, db_file=None, parents=None, vasp_input_params=None, **kwargs):
        """
        Apply the transformations to the input structure, write the input set corresponding
        to the transformed structure and run vasp on them.

        Args:
            structure (Structure): Input structure.
            transformations (list): list of names of transformation classes as defined in
                the modules in pymatgen.transformations. 
                eg:  transformations=['DeformStructureTransformation', 'SupercellTransformation']
            transformation_params (list): list of dicts where each dict specify the input parameters to
                instantiate the transformation class in the transforamtions list.
            vasp_input_set (string): string name for the VASP input set (e.g.,
                "MPStaticSet").
            name (string): Name for the Firework.
            vasp_cmd (string): Command to run vasp.
            copy_vasp_outputs (bool): Whether to copy outputs from previous run. Defaults to True.
            db_file (string): Path to file specifying db credentials.
            parents (Firework): Parents of this particular Firework. FW or list of FWS.
            \*\*kwargs: Other kwargs that are passed to Firework.__init__.
        """
        t = []

        if parents:
            if copy_vasp_outputs:
                t.append(CopyVaspOutputs(calc_loc=True, contcar_to_poscar=True))
            t.append(WriteTransmutedStructureIOSet(structure=structure, transformations=transformations,
                                                   transformation_params=transformation_params,
                                                   vasp_input_set=vasp_input_set,
                                                   vasp_input_params=vasp_input_params,
                                                   prev_calc_dir="."))
        else:
            t.append(WriteTransmutedStructureIOSet(structure=structure, transformations=transformations,
                                                   transformation_params=transformation_params,
                                                   vasp_input_set=vasp_input_set,
<<<<<<< HEAD
                                                   vasp_input_params=kwargs.get("vasp_input_params",{})))
        if "vasp_input_params" in kwargs:
            kwargs.pop("vasp_input_params")
=======
                                                   vasp_input_params=vasp_input_params))
>>>>>>> 15573c93
        t.append(RunVaspCustodian(vasp_cmd=vasp_cmd))
        t.append(PassCalcLocs(name=name))
        t.append(VaspToDbTask(db_file=db_file,
                              additional_fields={"task_label": name,
                                                 "transmuter":{"transformations":transformations,
                                                               "transformation_params":transformation_params
                                                              }
                                                }))
        super(TransmuterFW, self).__init__(t, parents=parents,
                                           name="{}-{}".format(structure.composition.reduced_formula, name),
                                           **kwargs)


class MDFW(Firework):
    def __init__(self, structure, start_temp, end_temp, nsteps,
                 name="molecular dynamics run", vasp_input_set=None, vasp_cmd="vasp",
                 override_default_vasp_params=None, wall_time=19200,
                 db_file=None, parents=None, copy_vasp_outputs=True, **kwargs):
        """
        Standard firework for a single MD run.
        Args:
            structure (Structure): Input structure.
            start_temp (float): Start temperature of MD run.
            end_temp (float): End temperature of MD run.
            nsteps (int): Number of MD steps
            name (string): Name for the Firework.
            vasp_input_set (string): string name for the VASP input set (e.g.,
                "MITMDVaspInputSet").
            vasp_cmd (string): Command to run vasp.
            override_default_vasp_params (dict): If this is not None,
                these params are passed to the default vasp_input_set, i.e.,
                MITMDSet. This allows one to easily override some
                settings, e.g., user_incar_settings, etc. Particular to MD,
                one can control time_step and all other settings of the input set.
            wall_time (int): Total wall time in seconds.
            copy_vasp_outputs (bool): Whether to copy outputs from previous run. Defaults to True.
            db_file (string): Path to file specifying db credentials.
            parents (Firework): Parents of this particular Firework. FW or list of FWS.
            \*\*kwargs: Other kwargs that are passed to Firework.__init__.
        """

        override_default_vasp_params = override_default_vasp_params or {}
        vasp_input_set = vasp_input_set or MITMDSet(
            structure, start_temp=start_temp, end_temp=end_temp,
            nsteps=nsteps, **override_default_vasp_params)

        t = []
        if parents:
            if copy_vasp_outputs:
                t.append(CopyVaspOutputs(calc_loc=True, additional_files=["CHGCAR"],
                                        contcar_to_poscar=True))
        t.append(WriteVaspFromIOSet(structure=structure, vasp_input_set=vasp_input_set))
        t.append(RunVaspCustodian(vasp_cmd=vasp_cmd, gamma_vasp_cmd=">>gamma_vasp_cmd<<",
                                  handler_group="md", wall_time=wall_time))
        t.append(PassCalcLocs(name=name))
        t.append(VaspToDbTask(db_file=db_file,
                              additional_fields={"task_label": name}))
        super(MDFW, self).__init__(
                t, parents=parents, name="{}-{}".
                format(structure.composition.reduced_formula, name), **kwargs)<|MERGE_RESOLUTION|>--- conflicted
+++ resolved
@@ -282,19 +282,16 @@
             t.append(WriteTransmutedStructureIOSet(structure=structure, transformations=transformations,
                                                    transformation_params=transformation_params,
                                                    vasp_input_set=vasp_input_set,
-                                                   vasp_input_params=vasp_input_params,
+                                                   vasp_input_params=kwargs.get("vasp_input_params",{}),
                                                    prev_calc_dir="."))
         else:
             t.append(WriteTransmutedStructureIOSet(structure=structure, transformations=transformations,
                                                    transformation_params=transformation_params,
                                                    vasp_input_set=vasp_input_set,
-<<<<<<< HEAD
                                                    vasp_input_params=kwargs.get("vasp_input_params",{})))
         if "vasp_input_params" in kwargs:
             kwargs.pop("vasp_input_params")
-=======
-                                                   vasp_input_params=vasp_input_params))
->>>>>>> 15573c93
+        
         t.append(RunVaspCustodian(vasp_cmd=vasp_cmd))
         t.append(PassCalcLocs(name=name))
         t.append(VaspToDbTask(db_file=db_file,
